# ==============================================================================
# DEMETER API - Environment Variables Template
# ==============================================================================
# Este é um template das variáveis de ambiente necessárias para executar a API.
# Copie este arquivo para .env e preencha com seus valores reais.
#
# IMPORTANTE: Nunca commite o arquivo .env com valores reais!
# ==============================================================================

# ==============================================================================
# APPLICATION SETTINGS
# ==============================================================================

# Nome do projeto
PROJECT_NAME=DEMETER-API

# Versão da API
VERSION=1.0.0

# Descrição
DESCRIPTION="API para classificação de grãos com IA"

# Prefixo da API (ex: /api/v1)
API_V1_STR=/api/v1

# Ambiente de execução: development, staging, production
ENVIRONMENT=development

# Modo debug (true/false) - Automaticamente false em production
DEBUG=true

# ==============================================================================
# DATABASE SETTINGS
# ==============================================================================

# URL de conexão com PostgreSQL usando AsyncPG
DATABASE_URL=postgresql+asyncpg://user:password@localhost:5432/demeter

# Habilitar logs SQL (true/false) - Automaticamente false em production
DATABASE_ECHO=true

# Tamanho do pool de conexões (1-20)
DATABASE_POOL_SIZE=5

# Máximo de conexões extras além do pool (0-50)
DATABASE_MAX_OVERFLOW=10

# ==============================================================================
# SECURITY & AUTHENTICATION
# ==============================================================================

# Chave secreta para assinatura de tokens JWT (MÍNIMO 32 caracteres)
SECRET_KEY=your-super-secret-key-change-this-min-32-chars-please

# Algoritmo de criptografia JWT (HS256 recomendado)
ALGORITHM=HS256

# Tempo de expiração do access token em minutos (5-60)
ACCESS_TOKEN_EXPIRE_MINUTES=15

# Tempo de expiração do refresh token em dias (1-30)
REFRESH_TOKEN_EXPIRE_DAYS=7

# ==============================================================================
# PASSWORD POLICY
# ==============================================================================

# Tamanho mínimo da senha (mínimo 8)
PASSWORD_MIN_LENGTH=8

# Exigir letra maiúscula na senha (true/false)
PASSWORD_REQUIRE_UPPERCASE=true

# Exigir letra minúscula na senha (true/false)
PASSWORD_REQUIRE_LOWERCASE=true

# Exigir número na senha (true/false)
PASSWORD_REQUIRE_DIGIT=true

# Exigir caractere especial na senha (true/false)
PASSWORD_REQUIRE_SPECIAL=true

# ==============================================================================
# CORS SETTINGS
# ==============================================================================

# Origens permitidas (separadas por vírgula)
# Exemplo: http://localhost:3000,https://app.demeter.com
ALLOWED_ORIGINS=http://localhost:3000

# Métodos HTTP permitidos (separados por vírgula)
ALLOWED_METHODS=GET,POST,PATCH,DELETE

# Headers permitidos (separados por vírgula)
ALLOWED_HEADERS=Authorization,Content-Type

# Permitir envio de cookies/credenciais (true/false)
ALLOW_CREDENTIALS=true

# ==============================================================================
# RATE LIMITING
# ==============================================================================

# Rate limit para endpoint de login (formato: X/Yminute)
# Exemplo: 5/15minute = 5 tentativas a cada 15 minutos
RATE_LIMIT_LOGIN=5/15minute

# Rate limit para endpoints autenticados
RATE_LIMIT_AUTHENTICATED=100/minute

# Rate limit para endpoints públicos
RATE_LIMIT_PUBLIC=20/minute

# ==============================================================================
# LOGGING
# ==============================================================================

# Nível de log: DEBUG, INFO, WARNING, ERROR, CRITICAL
LOG_LEVEL=INFO

# Formato do log: json (produção), console (desenvolvimento)
LOG_FORMAT=console

# Diretório para armazenar logs
LOG_DIR=logs

# ==============================================================================
# FILE UPLOAD SETTINGS
# ==============================================================================

# Tamanho máximo de upload em bytes (10MB = 10485760)
MAX_UPLOAD_SIZE=10485760

# Tipos de imagem permitidos (separados por vírgula)
ALLOWED_IMAGE_TYPES=image/jpeg,image/png,image/jpg

# Diretório temporário para uploads
UPLOAD_DIR=uploads

# ==============================================================================
# AWS S3 SETTINGS (Opcional - para armazenamento em nuvem)
# ==============================================================================

# Usar AWS S3 para armazenamento (true/false)
USE_S3=false

# AWS Access Key ID (deixe vazio se USE_S3=false)
AWS_ACCESS_KEY_ID=

# AWS Secret Access Key (deixe vazio se USE_S3=false)
AWS_SECRET_ACCESS_KEY=

# Região AWS (padrão: us-east-1)
AWS_REGION=us-east-1

# Nome do bucket S3 (deixe vazio se USE_S3=false)
S3_BUCKET_NAME=

# ==============================================================================
# SUPABASE SETTINGS
# ==============================================================================

# URL do projeto Supabase
SUPABASE_URL=

# API Key do Supabase (anon/public key)
SUPABASE_KEY=

# Usar Supabase Storage para uploads (true/false)
# Se true, os uploads vão para Supabase ao invés de filesystem local
USE_SUPABASE_STORAGE=false

# Configurações do Storage S3 do Supabase
# Necessário apenas se USE_SUPABASE_STORAGE=true
SUPABASE_STORAGE_ENDPOINT=
SUPABASE_STORAGE_REGION=sa-east-1
SUPABASE_STORAGE_ACCESS_KEY_ID=
SUPABASE_STORAGE_SECRET_ACCESS_KEY=

# ==============================================================================
# DEMETER ML API SETTINGS
# ==============================================================================

# Usar API de IA real ao invés de mock (true/false)
USE_REAL_ML_API=false

<<<<<<< HEAD
# Chave de API do serviço de IA
# AI_API_KEY=
=======
# URL do endpoint de classificação
DEMETER_ML_API_URL=https://3kgtn4mls7.execute-api.us-east-2.amazonaws.com/upload

# Timeout para chamadas à API de IA (em segundos)
DEMETER_ML_TIMEOUT=30.0

# Habilitar fallback para mock em caso de erro (true/false)
# Recomendado: true em development/staging, false em production
ENABLE_ML_FALLBACK_TO_MOCK=true

# ==============================================================================
# NOTAS IMPORTANTES
# ==============================================================================
#
# 1. Nunca commite o arquivo .env com valores reais
# 2. Use valores diferentes de SECRET_KEY para cada ambiente
# 3. Em produção, configure ENVIRONMENT=production
# 4. Em produção, use URLs HTTPS para ALLOWED_ORIGINS
# 5. Mantenha DATABASE_URL seguro - use usuário com privilégios mínimos
# 6. Para gerar SECRET_KEY seguro: openssl rand -hex 32
# 7. Configurar permissões do arquivo .env: chmod 600 .env (Linux/Mac)
#
# AMBIENTES:
# - development: Use .env (banco Docker local)
# - staging: Use .env.staging (banco Supabase homologação)
# - production: Use .env.production (banco Supabase produção)
#
# SUPABASE:
# Para usar Supabase como banco:
# 1. Crie projeto em https://supabase.com
# 2. Copie credenciais de Settings > Database
# 3. Use connection pooler (porta 6543) para melhor performance
# 4. DATABASE_URL deve ser: postgresql+asyncpg://postgres:PASSWORD@HOST:6543/postgres
#
# ==============================================================================
>>>>>>> f526706a
<|MERGE_RESOLUTION|>--- conflicted
+++ resolved
@@ -184,10 +184,6 @@
 # Usar API de IA real ao invés de mock (true/false)
 USE_REAL_ML_API=false
 
-<<<<<<< HEAD
-# Chave de API do serviço de IA
-# AI_API_KEY=
-=======
 # URL do endpoint de classificação
 DEMETER_ML_API_URL=https://3kgtn4mls7.execute-api.us-east-2.amazonaws.com/upload
 
@@ -197,30 +193,3 @@
 # Habilitar fallback para mock em caso de erro (true/false)
 # Recomendado: true em development/staging, false em production
 ENABLE_ML_FALLBACK_TO_MOCK=true
-
-# ==============================================================================
-# NOTAS IMPORTANTES
-# ==============================================================================
-#
-# 1. Nunca commite o arquivo .env com valores reais
-# 2. Use valores diferentes de SECRET_KEY para cada ambiente
-# 3. Em produção, configure ENVIRONMENT=production
-# 4. Em produção, use URLs HTTPS para ALLOWED_ORIGINS
-# 5. Mantenha DATABASE_URL seguro - use usuário com privilégios mínimos
-# 6. Para gerar SECRET_KEY seguro: openssl rand -hex 32
-# 7. Configurar permissões do arquivo .env: chmod 600 .env (Linux/Mac)
-#
-# AMBIENTES:
-# - development: Use .env (banco Docker local)
-# - staging: Use .env.staging (banco Supabase homologação)
-# - production: Use .env.production (banco Supabase produção)
-#
-# SUPABASE:
-# Para usar Supabase como banco:
-# 1. Crie projeto em https://supabase.com
-# 2. Copie credenciais de Settings > Database
-# 3. Use connection pooler (porta 6543) para melhor performance
-# 4. DATABASE_URL deve ser: postgresql+asyncpg://postgres:PASSWORD@HOST:6543/postgres
-#
-# ==============================================================================
->>>>>>> f526706a
